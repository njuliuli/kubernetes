/*
Copyright 2020 The Kubernetes Authors.

Licensed under the Apache License, Version 2.0 (the "License");
you may not use this file except in compliance with the License.
You may obtain a copy of the License at

    http://www.apache.org/licenses/LICENSE-2.0

Unless required by applicable law or agreed to in writing, software
distributed under the License is distributed on an "AS IS" BASIS,
WITHOUT WARRANTIES OR CONDITIONS OF ANY KIND, either express or implied.
See the License for the specific language governing permissions and
limitations under the License.
*/

package cm

import (
	"fmt"
	"testing"

	"github.com/stretchr/testify/assert"
	v1 "k8s.io/api/core/v1"
	"k8s.io/apimachinery/pkg/util/sets"
)

// testCgroupCPUCFS is used to generate cgroupCPUCFS using in test
type testCgroupCPUCFS struct {
	podSet         sets.String
	podToCPUShares map[string]uint64
	podToCPUQuota  map[string]int64
	podToCPUPeriod map[string]uint64
}

// Generate default cgroupCPUCFS
func testGenerateCgroupCPUCFS(tccc *testCgroupCPUCFS) *cgroupCPUCFS {
	// If pod state fileds (podSet, podToValue) are not set,
	// the default value of generated cgroupCPUCFS is set to empty instead of Go's nil
	podSet := sets.NewString()
	if tccc.podSet != nil {
		podSet = tccc.podSet
	}
	podToCPUShares := make(map[string]uint64)
	if tccc.podToCPUShares != nil {
		podToCPUShares = tccc.podToCPUShares
	}
	podToCPUQuota := make(map[string]int64)
	if tccc.podToCPUQuota != nil {
		podToCPUQuota = tccc.podToCPUQuota
	}
	podToCPUPeriod := make(map[string]uint64)
	if tccc.podToCPUPeriod != nil {
		podToCPUPeriod = tccc.podToCPUPeriod
	}

	return &cgroupCPUCFS{
		podSet:         podSet,
		podToCPUShares: podToCPUShares,
		podToCPUQuota:  podToCPUQuota,
		podToCPUPeriod: podToCPUPeriod,
	}
}

// Make a copy of uint64/int64 and return pointer to it.
// This is needed to fill ResourceConfig with fields' default value being nil.
func testCopyInt64(value int64) *int64 {
	return &value
}

func testCopyUint64(value uint64) *uint64 {
	return &value
}

// Check if the cgroup values in two cgroupCPUCFS equal
func testEqualCgroupCPUCFS(t *testing.T,
	expect *cgroupCPUCFS, actual *cgroupCPUCFS) {
	assert.Equal(t, expect.podSet, actual.podSet)
	assert.Equal(t, expect.podToCPUShares, actual.podToCPUShares)
	assert.Equal(t, expect.podToCPUQuota, actual.podToCPUQuota)
	assert.Equal(t, expect.podToCPUPeriod, actual.podToCPUPeriod)
}

// Generate pod with given fields set, with pod.Policy=policyCFS
func testGeneratePodCPUCFS(uid, cpuRequest, cpuLimit string) *v1.Pod {
	return testGeneratePod(policyCPUCFS, uid, cpuRequest, cpuLimit)
}

// Since NewCgroupCPUCFS(...) and CgroupCPUCFS.Start() are executed together in this order,
// we test them together.
func TestNewCgroupCPUCFSAndStart(t *testing.T) {
	ccc, err := NewCgroupCPUCFS()
	if err == nil {
		err = ccc.Start()
	}

	assert.Nil(t, err)
	testEqualCgroupCPUCFS(t, testGenerateCgroupCPUCFS(&testCgroupCPUCFS{}),
		ccc.(*cgroupCPUCFS))
}

// Now we only handle simple cases.
// Cases not test:
// (1) invalid pod with a container with request > limit (not empty),
// which should be validated by protobuf.
// (2) some corner cases depends on const like cpuSharesMin,
// for example, cpuRequest -> cpuShares < cpuSharesMin
// (3) TODO(li) pod with multiple containers,
// which may need different handling than qosClass in current kubernetes
func TestCgroupCPUCFSAddPod(t *testing.T) {
	cpuSmall := "100m"
	cpuSmallShare := uint64(102)
	cpuSmallQuota := int64(10000)
	cpuLarge := "200m"
	cpuLargeQuota := int64(20000)
	// cgroupName := CgroupName{"kubepods", "burstable", "pod1234-abcd-5678-efgh"}
	// cgroupPath := "kubepods/burstable/pod1234-abcd-5678-efgh"

	// Some fields are skipped for simplicity,
	// such as pod and expErr, are default to Go's nil in check below
	testCaseArray := []struct {
		description string
		cccBefore   *cgroupCPUCFS
		pod         *v1.Pod
		cccAfter    *cgroupCPUCFS
		// cgroupConfig        *CgroupConfig
		// expErrCgroupManager error
		expErr error
	}{
		{
			description: "Fail, pod not existed",
			cccBefore:   testGenerateCgroupCPUCFS(&testCgroupCPUCFS{}),
			cccAfter:    testGenerateCgroupCPUCFS(&testCgroupCPUCFS{}),
			expErr:      fmt.Errorf("fake error"),
		},
		{
			description: "Fail, pod already added",
			cccBefore: testGenerateCgroupCPUCFS(&testCgroupCPUCFS{
				podSet: sets.NewString("1"),
			}),
			pod: testGeneratePod(policyCPUCFS, "1", "", ""),
			cccAfter: testGenerateCgroupCPUCFS(&testCgroupCPUCFS{
				podSet: sets.NewString("1"),
			}),
			expErr: fmt.Errorf("fake error"),
		},
		{
			description: "Fail, policy unknown",
			cccBefore:   testGenerateCgroupCPUCFS(&testCgroupCPUCFS{}),
			pod:         testGeneratePod(policyUnknown, "1", "", ""),
			cccAfter: testGenerateCgroupCPUCFS(&testCgroupCPUCFS{
				podSet: sets.NewString("1"),
			}),
			expErr: fmt.Errorf("fake error"),
		},
		{
			description: "Success, request == limit",
			cccBefore:   testGenerateCgroupCPUCFS(&testCgroupCPUCFS{}),
			pod:         testGeneratePod(policyCPUCFS, "1", cpuSmall, cpuSmall),
			cccAfter: testGenerateCgroupCPUCFS(&testCgroupCPUCFS{
				podSet:         sets.NewString("1"),
				podToCPUShares: map[string]uint64{"1": cpuSmallShare},
				podToCPUQuota:  map[string]int64{"1": cpuSmallQuota},
				podToCPUPeriod: map[string]uint64{"1": cpuPeriodDefault},
			}),
		},
		{
			description: "Success, request < limit",
			cccBefore:   testGenerateCgroupCPUCFS(&testCgroupCPUCFS{}),
			pod:         testGeneratePod(policyCPUCFS, "1", cpuSmall, cpuLarge),
			cccAfter: testGenerateCgroupCPUCFS(&testCgroupCPUCFS{
				podSet:         sets.NewString("1"),
				podToCPUShares: map[string]uint64{"1": cpuSmallShare},
				podToCPUQuota:  map[string]int64{"1": cpuLargeQuota},
				podToCPUPeriod: map[string]uint64{"1": cpuPeriodDefault},
			}),
		},
		{
			description: "Success, request (empty), limit (not empty)",
			cccBefore:   testGenerateCgroupCPUCFS(&testCgroupCPUCFS{}),
			pod:         testGeneratePod(policyCPUCFS, "1", "", cpuLarge),
			cccAfter: testGenerateCgroupCPUCFS(&testCgroupCPUCFS{
				podSet:         sets.NewString("1"),
				podToCPUShares: map[string]uint64{"1": cpuSharesMin},
				podToCPUQuota:  map[string]int64{"1": cpuLargeQuota},
				podToCPUPeriod: map[string]uint64{"1": cpuPeriodDefault},
			}),
		},
		{
			description: "Success, request (not empty), limit (empty)",
			cccBefore:   testGenerateCgroupCPUCFS(&testCgroupCPUCFS{}),
			pod:         testGeneratePod(policyCPUCFS, "1", cpuSmall, ""),
			cccAfter: testGenerateCgroupCPUCFS(&testCgroupCPUCFS{
				podSet:         sets.NewString("1"),
				podToCPUShares: map[string]uint64{"1": cpuSmallShare},
			}),
		},
		{
			description: "Success, request (empty) == limit (empty)",
			cccBefore:   testGenerateCgroupCPUCFS(&testCgroupCPUCFS{}),
			pod:         testGeneratePod(policyCPUCFS, "1", "", ""),
			cccAfter: testGenerateCgroupCPUCFS(&testCgroupCPUCFS{
				podSet:         sets.NewString("1"),
				podToCPUShares: map[string]uint64{"1": cpuSharesMin},
			}),
		},
		{
			description: "Success, request == limit, with some existing pods",
			cccBefore: &cgroupCPUCFS{
				podSet: sets.NewString("2", "3"),
				podToCPUShares: map[string]uint64{
					"2": cpuSmallShare * 2,
					"3": cpuSmallShare * 3,
				},
				podToCPUQuota: map[string]int64{
					"2": cpuSmallQuota * 2,
					"3": cpuSmallQuota * 3,
				},
				podToCPUPeriod: map[string]uint64{
					"2": cpuPeriodDefault * 2,
					"3": cpuPeriodDefault * 3,
				},
			},
			pod: testGeneratePod(policyCPUCFS, "1", cpuSmall, cpuSmall),
			cccAfter: testGenerateCgroupCPUCFS(&testCgroupCPUCFS{
				podSet: sets.NewString("1", "2", "3"),
				podToCPUShares: map[string]uint64{
					"1": cpuSmallShare,
					"2": cpuSmallShare * 2,
					"3": cpuSmallShare * 3,
				},
				podToCPUQuota: map[string]int64{
					"1": cpuSmallQuota,
					"2": cpuSmallQuota * 2,
					"3": cpuSmallQuota * 3,
				},
				podToCPUPeriod: map[string]uint64{
					"1": cpuPeriodDefault,
					"2": cpuPeriodDefault * 2,
					"3": cpuPeriodDefault * 3,
				},
			}),
		},
	}

	for _, tc := range testCaseArray {
		t.Run(tc.description, func(t *testing.T) {
			ccc := tc.cccBefore
<<<<<<< HEAD
			// pcmMock := new(MockPodContainerManager)
			// pcmMock.On("GetPodContainerName", tc.pod).
			// 	Return(cgroupName, cgroupPath)
			// ccc.newPodContainerManager = func() PodContainerManager {
			// 	return pcmMock
			// }
			// cmMock := new(MockCgroupManager)
			// // Only check if CgroupManager.Update(...) is correctly called
			// if tc.expErr == nil {
			// 	cmMock.On("Update", tc.cgroupConfig).
			// 		Return(tc.expErrCgroupManager).
			// 		Once()
			// } else if tc.expErrCgroupManager != nil {
			// 	cmMock.On("Update", tc.cgroupConfig).
			// 		Return(tc.expErrCgroupManager).
			// 		Once()
			// }
			// ccc.cgroupManager = cmMock
=======
			pcmMock := new(MockPodContainerManager)
			pcmMock.On("GetPodContainerName", tc.pod).
				Return(cgroupName, cgroupPath)
			ccc.newPodContainerManager = func() PodContainerManager {
				return pcmMock
			}
			cmMock := new(MockCgroupManager)
			// CgroupManager.Update(...) is only called at the last step
			if tc.expErr == nil {
				cmMock.On("Update", tc.cgroupConfig).
					Return(tc.expErrCgroupManager).
					Once()
			} else if tc.expErrCgroupManager != nil {
				cmMock.On("Update", tc.cgroupConfig).
					Return(tc.expErrCgroupManager).
					Once()
			}
			ccc.cgroupManager = cmMock
>>>>>>> 3c77830d

			err := ccc.AddPod(tc.pod)

			testEqualCgroupCPUCFS(t, tc.cccAfter, ccc)
			if tc.expErr == nil {
				assert.Nil(t, err)
			} else {
				assert.Error(t, err)
			}
			// cmMock.AssertExpectations(t)
		})
	}
}

func TestCgroupCPUCFSRemovePod(t *testing.T) {
	testCaseArray := []struct {
		description string
		cccBefore   *cgroupCPUCFS
		podUID      string
		cccAfter    *cgroupCPUCFS
		expErr      error
	}{
		{
			description: "Fail, pod not existed",
			cccBefore:   testGenerateCgroupCPUCFS(&testCgroupCPUCFS{}),
			expErr:      fmt.Errorf("fake error"),
			cccAfter:    testGenerateCgroupCPUCFS(&testCgroupCPUCFS{}),
		},
		{
			description: "Fail, pod not added yet",
			cccBefore:   testGenerateCgroupCPUCFS(&testCgroupCPUCFS{}),
			podUID:      "1",
			expErr:      fmt.Errorf("fake error"),
			cccAfter:    testGenerateCgroupCPUCFS(&testCgroupCPUCFS{}),
		},
		{
			description: "Success, one existing pod, with request < limit",
			cccBefore: testGenerateCgroupCPUCFS(&testCgroupCPUCFS{
				podSet:         sets.NewString("1"),
				podToCPUShares: map[string]uint64{"1": 1},
			}),
			podUID:   "1",
			cccAfter: testGenerateCgroupCPUCFS(&testCgroupCPUCFS{}),
		},
		{
			description: "Success, an existing pod, with request = limit",
			cccBefore: testGenerateCgroupCPUCFS(&testCgroupCPUCFS{
				podSet:         sets.NewString("1"),
				podToCPUShares: map[string]uint64{"1": 1},
				podToCPUQuota:  map[string]int64{"1": 1},
				podToCPUPeriod: map[string]uint64{"1": 1},
			}),
			podUID:   "1",
			cccAfter: testGenerateCgroupCPUCFS(&testCgroupCPUCFS{}),
		},
		{
			description: "Success, multiple existing pods",
			cccBefore: testGenerateCgroupCPUCFS(&testCgroupCPUCFS{
				podSet: sets.NewString("1", "2", "3"),
				podToCPUShares: map[string]uint64{
					"1": 1,
					"2": 2,
					"3": 3,
				},
				podToCPUQuota: map[string]int64{
					"1": 1,
					"2": 2,
					"3": 3,
				},
				podToCPUPeriod: map[string]uint64{
					"1": 1,
					"2": 2,
					"3": 3,
				},
			}),
			podUID: "1",
			cccAfter: testGenerateCgroupCPUCFS(&testCgroupCPUCFS{
				podSet: sets.NewString("2", "3"),
				podToCPUShares: map[string]uint64{
					"2": 2,
					"3": 3,
				},
				podToCPUQuota: map[string]int64{
					"2": 2,
					"3": 3,
				},
				podToCPUPeriod: map[string]uint64{
					"2": 2,
					"3": 3,
				},
			}),
		},
	}

	for _, tc := range testCaseArray {
		t.Run(tc.description, func(t *testing.T) {
			ccc := tc.cccBefore

			err := ccc.RemovePod(string(tc.podUID))

			if tc.expErr == nil {
				assert.Nil(t, err)
			} else {
				assert.Error(t, err)
			}
			testEqualCgroupCPUCFS(t, tc.cccAfter, ccc)
		})
	}
}

func TestCgroupCPUCFSReadPod(t *testing.T) {
	type testCaseStruct struct {
		description string
		ccc         *cgroupCPUCFS
		podUID      string
		expRC       *ResourceConfig
		// expErr      error
		expIsTracked bool
	}
	var testCaseArray []testCaseStruct

	// One existing pod
	testCaseArray = append(testCaseArray, []testCaseStruct{
		{
			description: "Pod in 3 maps",
			ccc: testGenerateCgroupCPUCFS(&testCgroupCPUCFS{
				podSet:         sets.NewString("1"),
				podToCPUShares: map[string]uint64{"1": 11},
				podToCPUQuota:  map[string]int64{"1": 12},
				podToCPUPeriod: map[string]uint64{"1": 13},
			}),
			podUID: "1",
			expRC: &ResourceConfig{
				CpuShares: testCopyUint64(11),
				CpuQuota:  testCopyInt64(12),
				CpuPeriod: testCopyUint64(13),
			},
			expIsTracked: true,
		},
		{
			description: "Pod in 2 maps",
			ccc: testGenerateCgroupCPUCFS(&testCgroupCPUCFS{
				podSet:         sets.NewString("1"),
				podToCPUShares: map[string]uint64{"1": 11},
				podToCPUQuota:  map[string]int64{"1": 12},
			}),
			podUID: "1",
			expRC: &ResourceConfig{
				CpuShares: testCopyUint64(11),
				CpuQuota:  testCopyInt64(12),
			},
			expIsTracked: true,
		},
		{
			description: "Pod in 1 maps",
			ccc: testGenerateCgroupCPUCFS(&testCgroupCPUCFS{
				podSet:         sets.NewString("1"),
				podToCPUShares: map[string]uint64{"1": 11},
			}),
			podUID: "1",
			expRC: &ResourceConfig{
				CpuShares: testCopyUint64(11),
			},
			expIsTracked: true,
		},
		{
			description: "Pod in 0 map",
			ccc: testGenerateCgroupCPUCFS(&testCgroupCPUCFS{
				podSet: sets.NewString("1"),
			}),
			podUID:       "1",
			expRC:        &ResourceConfig{},
			expIsTracked: true,
		},
		{
			description:  "Pod not in podSet",
			ccc:          testGenerateCgroupCPUCFS(&testCgroupCPUCFS{}),
			podUID:       "1",
			expRC:        &ResourceConfig{},
			expIsTracked: false,
		},
	}...)

	// Multiple existing pods of different kinds
	cccTest := testGenerateCgroupCPUCFS(&testCgroupCPUCFS{
		podSet: sets.NewString("1", "2", "3"),
		podToCPUShares: map[string]uint64{
			"1": 11,
			"2": 21,
		},
		podToCPUQuota: map[string]int64{
			"1": 12,
		},
		podToCPUPeriod: map[string]uint64{
			"1": 13,
		},
	})
	testCaseArray = append(testCaseArray, []testCaseStruct{
		{
			description: "Multiple pods, target pod in 3 maps",
			ccc:         cccTest,
			podUID:      "1",
			expRC: &ResourceConfig{
				CpuShares: testCopyUint64(11),
				CpuQuota:  testCopyInt64(12),
				CpuPeriod: testCopyUint64(13),
			},
			expIsTracked: true,
		},
		{
			description: "Multiple pods, target pod in 1 maps",
			ccc:         cccTest,
			podUID:      "2",
			expRC: &ResourceConfig{
				CpuShares: testCopyUint64(21),
			},
			expIsTracked: true,
		},
		{
			description:  "Multiple pods, target pod in 0 maps",
			ccc:          cccTest,
			podUID:       "3",
			expRC:        &ResourceConfig{},
			expIsTracked: true,
		},
		{
			description:  "Multiple pods, target pod not in podSet",
			ccc:          cccTest,
			podUID:       "4",
			expRC:        &ResourceConfig{},
			expIsTracked: false,
		},
	}...)

	for _, tc := range testCaseArray {
		t.Run(tc.description, func(t *testing.T) {
			resourceConfig, isTracked := tc.ccc.ReadPod(tc.podUID)

			assert.Equal(t, tc.expIsTracked, isTracked)
			assert.Equal(t, tc.expRC, resourceConfig)
		})
	}
}<|MERGE_RESOLUTION|>--- conflicted
+++ resolved
@@ -22,6 +22,8 @@
 
 	"github.com/stretchr/testify/assert"
 	v1 "k8s.io/api/core/v1"
+	metav1 "k8s.io/apimachinery/pkg/apis/meta/v1"
+	"k8s.io/apimachinery/pkg/types"
 	"k8s.io/apimachinery/pkg/util/sets"
 )
 
@@ -82,8 +84,12 @@
 }
 
 // Generate pod with given fields set, with pod.Policy=policyCFS
-func testGeneratePodCPUCFS(uid, cpuRequest, cpuLimit string) *v1.Pod {
-	return testGeneratePod(policyCPUCFS, uid, cpuRequest, cpuLimit)
+func testGeneratePodWithUID(uid string) *v1.Pod {
+	return &v1.Pod{
+		ObjectMeta: metav1.ObjectMeta{
+			UID: types.UID(uid),
+		},
+	}
 }
 
 // Since NewCgroupCPUCFS(...) and CgroupCPUCFS.Start() are executed together in this order,
@@ -113,8 +119,6 @@
 	cpuSmallQuota := int64(10000)
 	cpuLarge := "200m"
 	cpuLargeQuota := int64(20000)
-	// cgroupName := CgroupName{"kubepods", "burstable", "pod1234-abcd-5678-efgh"}
-	// cgroupPath := "kubepods/burstable/pod1234-abcd-5678-efgh"
 
 	// Some fields are skipped for simplicity,
 	// such as pod and expErr, are default to Go's nil in check below
@@ -123,9 +127,7 @@
 		cccBefore   *cgroupCPUCFS
 		pod         *v1.Pod
 		cccAfter    *cgroupCPUCFS
-		// cgroupConfig        *CgroupConfig
-		// expErrCgroupManager error
-		expErr error
+		expErr      error
 	}{
 		{
 			description: "Fail, pod not existed",
@@ -246,46 +248,6 @@
 	for _, tc := range testCaseArray {
 		t.Run(tc.description, func(t *testing.T) {
 			ccc := tc.cccBefore
-<<<<<<< HEAD
-			// pcmMock := new(MockPodContainerManager)
-			// pcmMock.On("GetPodContainerName", tc.pod).
-			// 	Return(cgroupName, cgroupPath)
-			// ccc.newPodContainerManager = func() PodContainerManager {
-			// 	return pcmMock
-			// }
-			// cmMock := new(MockCgroupManager)
-			// // Only check if CgroupManager.Update(...) is correctly called
-			// if tc.expErr == nil {
-			// 	cmMock.On("Update", tc.cgroupConfig).
-			// 		Return(tc.expErrCgroupManager).
-			// 		Once()
-			// } else if tc.expErrCgroupManager != nil {
-			// 	cmMock.On("Update", tc.cgroupConfig).
-			// 		Return(tc.expErrCgroupManager).
-			// 		Once()
-			// }
-			// ccc.cgroupManager = cmMock
-=======
-			pcmMock := new(MockPodContainerManager)
-			pcmMock.On("GetPodContainerName", tc.pod).
-				Return(cgroupName, cgroupPath)
-			ccc.newPodContainerManager = func() PodContainerManager {
-				return pcmMock
-			}
-			cmMock := new(MockCgroupManager)
-			// CgroupManager.Update(...) is only called at the last step
-			if tc.expErr == nil {
-				cmMock.On("Update", tc.cgroupConfig).
-					Return(tc.expErrCgroupManager).
-					Once()
-			} else if tc.expErrCgroupManager != nil {
-				cmMock.On("Update", tc.cgroupConfig).
-					Return(tc.expErrCgroupManager).
-					Once()
-			}
-			ccc.cgroupManager = cmMock
->>>>>>> 3c77830d
-
 			err := ccc.AddPod(tc.pod)
 
 			testEqualCgroupCPUCFS(t, tc.cccAfter, ccc)
@@ -294,7 +256,6 @@
 			} else {
 				assert.Error(t, err)
 			}
-			// cmMock.AssertExpectations(t)
 		})
 	}
 }
@@ -397,11 +358,10 @@
 
 func TestCgroupCPUCFSReadPod(t *testing.T) {
 	type testCaseStruct struct {
-		description string
-		ccc         *cgroupCPUCFS
-		podUID      string
-		expRC       *ResourceConfig
-		// expErr      error
+		description  string
+		ccc          *cgroupCPUCFS
+		pod          *v1.Pod
+		expRC        *ResourceConfig
 		expIsTracked bool
 	}
 	var testCaseArray []testCaseStruct
@@ -416,7 +376,7 @@
 				podToCPUQuota:  map[string]int64{"1": 12},
 				podToCPUPeriod: map[string]uint64{"1": 13},
 			}),
-			podUID: "1",
+			pod: testGeneratePodWithUID("1"),
 			expRC: &ResourceConfig{
 				CpuShares: testCopyUint64(11),
 				CpuQuota:  testCopyInt64(12),
@@ -431,7 +391,7 @@
 				podToCPUShares: map[string]uint64{"1": 11},
 				podToCPUQuota:  map[string]int64{"1": 12},
 			}),
-			podUID: "1",
+			pod: testGeneratePodWithUID("1"),
 			expRC: &ResourceConfig{
 				CpuShares: testCopyUint64(11),
 				CpuQuota:  testCopyInt64(12),
@@ -444,7 +404,7 @@
 				podSet:         sets.NewString("1"),
 				podToCPUShares: map[string]uint64{"1": 11},
 			}),
-			podUID: "1",
+			pod: testGeneratePodWithUID("1"),
 			expRC: &ResourceConfig{
 				CpuShares: testCopyUint64(11),
 			},
@@ -455,21 +415,21 @@
 			ccc: testGenerateCgroupCPUCFS(&testCgroupCPUCFS{
 				podSet: sets.NewString("1"),
 			}),
-			podUID:       "1",
+			pod:          testGeneratePodWithUID("1"),
 			expRC:        &ResourceConfig{},
 			expIsTracked: true,
 		},
 		{
 			description:  "Pod not in podSet",
 			ccc:          testGenerateCgroupCPUCFS(&testCgroupCPUCFS{}),
-			podUID:       "1",
+			pod:          testGeneratePodWithUID("1"),
 			expRC:        &ResourceConfig{},
 			expIsTracked: false,
 		},
 	}...)
 
 	// Multiple existing pods of different kinds
-	cccTest := testGenerateCgroupCPUCFS(&testCgroupCPUCFS{
+	cccFake := testGenerateCgroupCPUCFS(&testCgroupCPUCFS{
 		podSet: sets.NewString("1", "2", "3"),
 		podToCPUShares: map[string]uint64{
 			"1": 11,
@@ -485,8 +445,8 @@
 	testCaseArray = append(testCaseArray, []testCaseStruct{
 		{
 			description: "Multiple pods, target pod in 3 maps",
-			ccc:         cccTest,
-			podUID:      "1",
+			ccc:         cccFake,
+			pod:         testGeneratePodWithUID("1"),
 			expRC: &ResourceConfig{
 				CpuShares: testCopyUint64(11),
 				CpuQuota:  testCopyInt64(12),
@@ -496,8 +456,8 @@
 		},
 		{
 			description: "Multiple pods, target pod in 1 maps",
-			ccc:         cccTest,
-			podUID:      "2",
+			ccc:         cccFake,
+			pod:         testGeneratePodWithUID("2"),
 			expRC: &ResourceConfig{
 				CpuShares: testCopyUint64(21),
 			},
@@ -505,23 +465,32 @@
 		},
 		{
 			description:  "Multiple pods, target pod in 0 maps",
-			ccc:          cccTest,
-			podUID:       "3",
+			ccc:          cccFake,
+			pod:          testGeneratePodWithUID("3"),
 			expRC:        &ResourceConfig{},
 			expIsTracked: true,
 		},
 		{
 			description:  "Multiple pods, target pod not in podSet",
-			ccc:          cccTest,
-			podUID:       "4",
+			ccc:          cccFake,
+			pod:          testGeneratePodWithUID("4"),
 			expRC:        &ResourceConfig{},
 			expIsTracked: false,
 		},
 	}...)
 
+	testCaseArray = append(testCaseArray, []testCaseStruct{
+		{
+			description:  "Pod = nil, should never happen",
+			ccc:          cccFake,
+			expRC:        &ResourceConfig{},
+			expIsTracked: false,
+		},
+	}...)
+
 	for _, tc := range testCaseArray {
 		t.Run(tc.description, func(t *testing.T) {
-			resourceConfig, isTracked := tc.ccc.ReadPod(tc.podUID)
+			resourceConfig, isTracked := tc.ccc.ReadPod(tc.pod)
 
 			assert.Equal(t, tc.expIsTracked, isTracked)
 			assert.Equal(t, tc.expRC, resourceConfig)
